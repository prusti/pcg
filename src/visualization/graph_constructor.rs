use crate::{
    borrow_pcg::{
        domain::AbstractionInputTarget,
        graph::{materialize::MaterializedEdge, BorrowsGraph},
        region_projection::{MaybeRemoteRegionProjectionBase, RegionProjection},
        state::BorrowsState,
    },
    free_pcs::{CapabilityKind, CapabilityLocal, CapabilityLocals},
    pcg::{place_capabilities::PlaceCapabilities, MaybeHasLocation},
    rustc_interface::{borrowck::BorrowIndex, middle::mir},
    utils::{
        display::DisplayWithCompilerCtxt, CompilerCtxt, HasPlace, Place, PlaceSnapshot,
        SnapshotLocation,
    },
};

use super::{
    grapher::{CapabilityGetter, Grapher},
    node::IdLookup,
    Graph, GraphEdge, GraphNode, NodeId, NodeType,
};
use crate::borrow_pcg::edge::abstraction::AbstractionType;
use crate::utils::place::maybe_old::MaybeOldPlace;
use crate::utils::place::maybe_remote::MaybeRemotePlace;
use crate::utils::place::remote::RemotePlace;
use std::collections::{BTreeSet, HashSet};

pub(super) struct GraphConstructor<'mir, 'tcx> {
    remote_nodes: IdLookup<RemotePlace>,
    place_nodes: IdLookup<(Place<'tcx>, Option<SnapshotLocation>)>,
    region_projection_nodes: IdLookup<RegionProjection<'tcx>>,
    nodes: Vec<GraphNode>,
    pub(super) edges: HashSet<GraphEdge>,
    ctxt: CompilerCtxt<'mir, 'tcx>,
    location: mir::Location,
}

impl<'a, 'tcx> GraphConstructor<'a, 'tcx> {
    fn new(repacker: CompilerCtxt<'a, 'tcx>, location: mir::Location) -> Self {
        Self {
            remote_nodes: IdLookup::new('a'),
            place_nodes: IdLookup::new('p'),
            region_projection_nodes: IdLookup::new('r'),
            nodes: vec![],
            edges: HashSet::new(),
            ctxt: repacker,
            location,
        }
    }

    fn into_graph(self) -> Graph {
        Graph::new(self.nodes, self.edges)
    }

    fn place_node_id(&mut self, place: Place<'tcx>, location: Option<SnapshotLocation>) -> NodeId {
        self.place_nodes.node_id(&(place, location))
    }

    fn insert_node(&mut self, node: GraphNode) {
        if !self.nodes.contains(&node) {
            self.nodes.push(node);
        }
    }

    pub(super) fn insert_region_projection_node(
        &mut self,
        projection: RegionProjection<'tcx>,
    ) -> NodeId {
        if let Some(id) = self.region_projection_nodes.existing_id(&projection) {
            return id;
        }
        let id = self.region_projection_nodes.node_id(&projection);
        let base_ty = match projection.place() {
            MaybeRemoteRegionProjectionBase::Place(p) => {
                format!("{:?}", p.related_local_place().ty(self.ctxt).ty)
            }
            MaybeRemoteRegionProjectionBase::Const(c) => {
                format!("{:?}", c.ty())
            }
        };
        let loans = if let Some(output) = self.ctxt.bc.polonius_output()
            && let Some(region_vid) = projection.region(self.ctxt).vid()
        {
            let region_vid = region_vid.into();
            #[rustversion::since(2024-12-14)]
            let render_loans = |loans: Option<&BTreeSet<BorrowIndex>>| {
                if let Some(loans) = loans {
                    format!(
                        "{{{}}}",
                        loans
                            .iter()
                            .map(|l| format!("{:?}", self.ctxt.bc.borrow_set()[*l].region()))
                            .collect::<Vec<_>>()
                            .join(", ")
                    )
                } else {
                    "{}".to_string()
                }
            };
            #[rustversion::before(2024-12-14)]
            let render_loans = |loans: Option<&BTreeSet<BorrowIndex>>| {
                if let Some(loans) = loans {
                    format!(
                        "{{{}}}",
                        loans
                            .iter()
                            .map(|l| format!("{:?}", self.ctxt.bc.borrow_index_to_region(*l)))
                            .collect::<Vec<_>>()
                            .join(", ")
                    )
                } else {
                    "{}".to_string()
                }
            };
            let loans_before = render_loans(
                output
                    .origin_contains_loan_at(
                        self.ctxt.bc.location_table().start_index(self.location),
                    )
                    .get(&region_vid),
            );
            let loans_after = render_loans(
                output
                    .origin_contains_loan_at(self.ctxt.bc.location_table().mid_index(self.location))
                    .get(&region_vid),
            );
            format!(
                "Loans in {} - before: {}, mid: {}",
                projection.region(self.ctxt).to_short_string(self.ctxt),
                loans_before,
                loans_after
            )
        } else {
            "".to_string()
        };
        let node = GraphNode {
            id,
            node_type: NodeType::RegionProjectionNode {
                label: projection.to_short_string(self.ctxt),
                base_ty,
                loans,
            },
        };
        self.insert_node(node);
        id
    }

    pub(super) fn insert_abstraction_input_target(
        &mut self,
        node: AbstractionInputTarget<'tcx>,
        capability: &impl CapabilityGetter<'tcx>,
    ) -> NodeId {
        match node {
            AbstractionInputTarget::RegionProjection(rp) => {
                self.insert_region_projection_node(rp.into())
            }
            AbstractionInputTarget::Place(MaybeRemotePlace::Local(place)) => {
                self.insert_place_node(place.place(), place.location(), capability)
            }
            AbstractionInputTarget::Place(MaybeRemotePlace::Remote(place)) => {
                self.insert_remote_node(place)
            }
        }
    }

    pub(super) fn insert_abstraction(
        &mut self,
        abstraction: &AbstractionType<'tcx>,
        capabilities: &impl CapabilityGetter<'tcx>,
        edge_idx: usize,
    ) {
        let mut input_nodes = vec![];
        let mut output_nodes = vec![];

        for input in abstraction.inputs() {
            let input = self.insert_abstraction_input_target(input, capabilities);
            input_nodes.push(input);
        }

        for output in abstraction.outputs() {
            let output = output.with_base(output.base.into(), self.ctxt);
            let output = self.insert_region_projection_node(output);
            output_nodes.push(output);
        }

        let label = match abstraction {
            AbstractionType::FunctionCall(fc) => {
                format!(
                    "{} at {:?}",
                    self.ctxt.tcx().def_path_str(fc.def_id()),
                    fc.location()
                )
            }
            AbstractionType::Loop(loop_abstraction) => {
                format!("loop at {:?}", loop_abstraction.location())
            }
        };

        let use_label = input_nodes.len() > 1 || output_nodes.len() > 1;

        let hyperedge_id = format!("<{edge_idx}>");

        let first_edge_label = if use_label {
            format!("{label} {hyperedge_id}")
        } else {
            label
        };

        let mut first = true;

        // for i in 0..input_nodes.len() - 1{
        //     self.edges.insert(GraphEdge::HyperedgeSameEndpoint {
        //         source: input_nodes[i],
        //         target: input_nodes[i + 1],
        //         label: hyperedge_id.clone(),
        //     });
        // }
        // for i in 0..output_nodes.len() - 1 {
        //     self.edges.insert(GraphEdge::HyperedgeSameEndpoint {
        //         source: output_nodes[i],
        //         target: output_nodes[i + 1],
        //         label: hyperedge_id.clone(),
        //     });
        // }

        for input in &input_nodes {
            for output in &output_nodes {
                self.edges.insert(GraphEdge::Abstract {
                    blocked: *input,
                    blocking: *output,
                    label: if first {
                        first_edge_label.clone()
                    } else {
                        hyperedge_id.clone()
                    },
                });
                first = false
            }
        }
    }

    pub(super) fn insert_remote_node(&mut self, remote_place: RemotePlace) -> NodeId {
        if let Some(id) = self.remote_nodes.existing_id(&remote_place) {
            return id;
        }
        let id = self.remote_nodes.node_id(&remote_place);
        let node = GraphNode {
            id,
            node_type: NodeType::PlaceNode {
                owned: false,
                label: format!("Target of input {:?}", remote_place.assigned_local()),
                location: None,
                capability: None,
                ty: format!("{:?}", remote_place.ty(self.ctxt)),
            },
        };
        self.insert_node(node);
        id
    }

    pub(super) fn insert_place_node(
        &mut self,
        place: Place<'tcx>,
        location: Option<SnapshotLocation>,
        capability_getter: &impl CapabilityGetter<'tcx>,
    ) -> NodeId {
        if let Some(node_id) = self.place_nodes.existing_id(&(place, location)) {
            return node_id;
        }
        let capability = capability_getter.get(place.into());
        let id = self.place_node_id(place, location);
        let label = format!("{:?}", place.to_string(self.ctxt));
        let place_ty = place.ty(self.ctxt);
        let node_type = NodeType::PlaceNode {
            owned: place.is_owned(self.ctxt),
            label,
            capability,
            location,
            ty: format!("{:?}", place_ty.ty),
        };
        let node = GraphNode { id, node_type };
        self.insert_node(node);
        id
    }
}

pub struct BorrowsGraphConstructor<'graph, 'mir, 'tcx> {
    borrows_graph: &'graph BorrowsGraph<'tcx>,
    constructor: GraphConstructor<'mir, 'tcx>,
    repacker: CompilerCtxt<'mir, 'tcx>,
}

impl<'graph, 'mir: 'graph, 'tcx: 'mir> BorrowsGraphConstructor<'graph, 'mir, 'tcx> {
    pub fn new(
        borrows_graph: &'graph BorrowsGraph<'tcx>,
        ctxt: CompilerCtxt<'mir, 'tcx>,
        location: mir::Location,
    ) -> Self {
        Self {
            borrows_graph,
            constructor: GraphConstructor::new(ctxt, location),
            repacker: ctxt,
        }
    }

    pub(crate) fn construct_graph(mut self) -> Graph {
        let edges: Vec<MaterializedEdge<'tcx, 'graph>> =
            self.borrows_graph.materialized_edges(self.repacker);
        for (edge_idx, edge) in edges.into_iter().enumerate() {
            self.draw_materialized_edge(edge, edge_idx);
        }
        self.constructor.into_graph()
    }
}

pub(crate) struct PcgGraphConstructor<'pcg, 'a, 'tcx> {
    summary: &'pcg CapabilityLocals<'tcx>,
    borrows_domain: &'pcg BorrowsState<'tcx>,
    capabilities: &'pcg PlaceCapabilities<'tcx>,
    constructor: GraphConstructor<'a, 'tcx>,
    repacker: CompilerCtxt<'a, 'tcx>,
}

struct PCGCapabilityGetter<'a, 'tcx> {
    capabilities: &'a PlaceCapabilities<'tcx>,
}

impl<'tcx> CapabilityGetter<'tcx> for PCGCapabilityGetter<'_, 'tcx> {
    fn get(&self, place: MaybeOldPlace<'tcx>) -> Option<CapabilityKind> {
        self.capabilities.get(place)
    }
}

struct NullCapabilityGetter;

impl<'tcx> CapabilityGetter<'tcx> for NullCapabilityGetter {
    fn get(&self, _: MaybeOldPlace<'tcx>) -> Option<CapabilityKind> {
        None
    }
}

impl<'pcg, 'a: 'pcg, 'tcx> Grapher<'pcg, 'a, 'tcx> for PcgGraphConstructor<'pcg, 'a, 'tcx> {
    fn ctxt(&self) -> CompilerCtxt<'a, 'tcx> {
        self.repacker
    }

    fn insert_maybe_old_place(&mut self, place: MaybeOldPlace<'tcx>) -> NodeId {
        match place {
            MaybeOldPlace::Current { place } => {
                self.constructor
                    .insert_place_node(place, None, &self.capability_getter())
            }
            MaybeOldPlace::OldPlace(snapshot_place) => self.insert_snapshot_place(snapshot_place),
        }
    }

    fn constructor(&mut self) -> &mut GraphConstructor<'a, 'tcx> {
        &mut self.constructor
    }

    fn capability_getter(&self) -> impl CapabilityGetter<'tcx> + 'pcg {
        PCGCapabilityGetter {
            capabilities: self.capabilities,
        }
    }
}

impl<'graph, 'mir: 'graph, 'tcx: 'mir> Grapher<'graph, 'mir, 'tcx>
    for BorrowsGraphConstructor<'graph, 'mir, 'tcx>
{
    fn ctxt(&self) -> CompilerCtxt<'mir, 'tcx> {
        self.repacker
    }

    fn constructor(&mut self) -> &mut GraphConstructor<'mir, 'tcx> {
        &mut self.constructor
    }

    fn capability_getter(&self) -> impl CapabilityGetter<'tcx> + 'graph {
        NullCapabilityGetter
    }
}

impl<'pcg, 'a: 'pcg, 'tcx> PcgGraphConstructor<'pcg, 'a, 'tcx> {
    pub fn new(
        summary: &'pcg CapabilityLocals<'tcx>,
        repacker: CompilerCtxt<'a, 'tcx>,
        borrows_domain: &'pcg BorrowsState<'tcx>,
        capabilities: &'pcg PlaceCapabilities<'tcx>,
        location: mir::Location,
    ) -> Self {
        Self {
            summary,
            borrows_domain,
            capabilities,
            constructor: GraphConstructor::new(repacker, location),
            repacker,
        }
    }

    fn insert_place_and_previous_projections(
        &mut self,
        place: Place<'tcx>,
        location: Option<SnapshotLocation>,
        capabilities: &impl CapabilityGetter<'tcx>,
    ) -> NodeId {
        let node = self
            .constructor
            .insert_place_node(place, location, capabilities);
        if location.is_some() {
            return node;
        }
        let mut projection = place.projection;
        let mut last_node = node;
        while !projection.is_empty() {
            projection = &projection[..projection.len() - 1];
            let place = Place::new(place.local, projection);
            let node = self
                .constructor
                .insert_place_node(place, None, capabilities);
            self.constructor.edges.insert(GraphEdge::Projection {
                source: node,
                target: last_node,
            });
            last_node = node;
        }
        node
    }

    fn insert_snapshot_place(&mut self, place: PlaceSnapshot<'tcx>) -> NodeId {
        let capability_getter = &PCGCapabilityGetter {
            capabilities: self.capabilities,
        };
        self.insert_place_and_previous_projections(place.place, Some(place.at), capability_getter)
    }

    pub fn construct_graph(mut self) -> Graph {
        let capability_getter = &PCGCapabilityGetter {
            capabilities: self.capabilities,
        };
        for (local, capability) in self.summary.iter_enumerated() {
            match capability {
                CapabilityLocal::Unallocated => {}
                CapabilityLocal::Allocated(projections) => {
                    self.insert_place_and_previous_projections(
                        local.into(),
                        None,
                        capability_getter,
                    );
                    for (place, expansion) in projections.expansions() {
                        self.insert_place_and_previous_projections(*place, None, capability_getter);
                        for child_place in place.expansion_places(expansion, self.repacker) {
                            self.insert_place_and_previous_projections(
                                child_place,
                                None,
                                capability_getter,
                            );
                        }
                    }
                }
            }
        }
        for (edge_idx, edge) in self
            .borrows_domain
            .graph()
            .materialized_edges(self.repacker)
            .into_iter()
            .enumerate()
        {
            self.draw_materialized_edge(edge, edge_idx);
        }

        self.constructor.into_graph()
    }
}

#[cfg(test)]
mod tests {
    use crate::{
<<<<<<< HEAD
        borrow_checker::r#impl::BorrowCheckerImpl, run_pcg, utils::CompilerCtxt,
=======
        utils::test::run_pcg_on_str,
>>>>>>> 80f2a394
        visualization::graph_constructor::PcgGraphConstructor,
    };

    // 26_ref_in_struct.rs
    #[test]
    fn test_expand_created() {
        let input = r#"
        struct S<'a> {
    x: &'a mut i32,
    y: &'a mut i32,
}

fn main() {
    let mut x = 1;
    let mut y = 2;
    let s = S { x: &mut x, y: &mut y };
    let rx = s.x;
    *rx = 1;
}
"#;
        run_pcg_on_str(input, |mut analysis| {
            let bb = analysis.get_all_for_bb(0usize.into()).unwrap().unwrap();
            let ctxt = analysis.ctxt();
            let stmt = &bb.statements[22];
            let pcg = &stmt.states.0.post_main;
            let graph = PcgGraphConstructor::new(
                pcg.owned.locals(),
                ctxt,
                &pcg.borrow,
                &pcg.capabilities,
                stmt.location,
            )
            .construct_graph();
            if let Err(e) = graph.edge_between_labelled_nodes("_3 = s", "_3.0 = s.x") {
                panic!("{}", e);
            }
        });
    }
}<|MERGE_RESOLUTION|>--- conflicted
+++ resolved
@@ -477,11 +477,7 @@
 #[cfg(test)]
 mod tests {
     use crate::{
-<<<<<<< HEAD
-        borrow_checker::r#impl::BorrowCheckerImpl, run_pcg, utils::CompilerCtxt,
-=======
         utils::test::run_pcg_on_str,
->>>>>>> 80f2a394
         visualization::graph_constructor::PcgGraphConstructor,
     };
 
