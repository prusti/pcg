--- conflicted
+++ resolved
@@ -4,17 +4,10 @@
 use itertools::Itertools;
 use petgraph::graph::NodeIndex;
 
-<<<<<<< HEAD
 use crate::borrow_checker::BorrowCheckerInterface;
-use crate::rustc_interface::index::IndexVec;
-use crate::rustc_interface::middle::mir::Location;
-use crate::rustc_interface::middle::ty::RegionVid;
-=======
-use crate::borrow_pcg::coupling_graph_constructor::BorrowCheckerInterface;
 use crate::borrow_pcg::visitor::extract_regions;
 use crate::rustc_interface::middle::mir::{Body, Location};
 use crate::rustc_interface::middle::ty::{self, RegionVid};
->>>>>>> 80f2a394
 use crate::utils::display::DisplayWithCompilerCtxt;
 use crate::utils::CompilerCtxt;
 use crate::{
@@ -87,16 +80,10 @@
 }
 
 #[derive(Clone)]
-<<<<<<< HEAD
-pub struct RegionPrettyPrinter {
-    sccs: Vec<BTreeSet<RegionVid>>,
-    region_to_string: BTreeMap<usize, String>,
-=======
-pub(crate) struct RegionPrettyPrinter<'bc, 'tcx> {
+pub struct RegionPrettyPrinter<'bc, 'tcx> {
+    sccs: RefCell<Option<petgraph::Graph<Vec<RegionVid>, ()>>>,
     region_to_string: BTreeMap<RegionVid, String>,
-    sccs: RefCell<Option<petgraph::Graph<Vec<RegionVid>, ()>>>,
     region_infer_ctxt: &'bc RegionInferenceContext<'tcx>,
->>>>>>> 80f2a394
 }
 
 impl<'bc, 'tcx> RegionPrettyPrinter<'bc, 'tcx> {
@@ -108,22 +95,9 @@
         }
     }
 
-<<<<<<< HEAD
-    fn index(&self, region: RegionVid) -> usize {
-        self.sccs
-            .iter()
-            .position(|scc| scc.contains(&region))
-            .unwrap()
-    }
-
-    pub fn insert(&mut self, region: RegionVid, string: String) {
-        let scc = self.index(region);
-        assert!(self.region_to_string.insert(scc, string).is_none());
-=======
     pub(crate) fn insert(&mut self, region: RegionVid, string: String) {
         assert!(self.region_to_string.insert(region, string).is_none());
         self.sccs.borrow_mut().take();
->>>>>>> 80f2a394
     }
 
     pub(crate) fn lookup(&self, region: RegionVid) -> Option<&String> {
