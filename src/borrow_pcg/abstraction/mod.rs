use derive_more::{Deref, From};
use itertools::Itertools;

use crate::{
    borrow_checker::BorrowCheckerInterface,
    borrow_pcg::{
        edge::abstraction::AbstractionBlockEdge,
        region_projection::{LifetimeProjection, PcgRegion, RegionIdx},
        visitor::extract_regions,
    },
    rustc_interface::middle::{mir, ty},
    utils::{
        self, CompilerCtxt, HasBorrowCheckerCtxt, data_structures::HashSet,
        display::DisplayWithCompilerCtxt,
    },
};

use crate::coupling::{CoupleInputError, CoupledEdgesData};

#[derive(Deref, From, Copy, Clone, Debug, Hash, Eq, PartialEq)]
pub struct ArgIdx(usize);

#[derive(Copy, Clone, Debug, Hash, Eq, PartialEq)]
pub enum ArgIdxOrResult {
    Argument(ArgIdx),
    Result,
}

pub(crate) struct FunctionCall<'a, 'tcx> {
    pub(crate) location: mir::Location,
    pub(crate) inputs: &'a [&'a mir::Operand<'tcx>],
    pub(crate) output: utils::Place<'tcx>,
}

impl<'a, 'tcx> FunctionCall<'a, 'tcx> {
    pub(crate) fn new(
        location: mir::Location,
        inputs: &'a [&'a mir::Operand<'tcx>],
        output: utils::Place<'tcx>,
    ) -> Self {
        Self {
            location,
            inputs,
            output,
        }
    }
}

pub(crate) trait FunctionShapeDataSource<'tcx> {
    fn input_tys(&self, ctxt: CompilerCtxt<'_, 'tcx>) -> Vec<ty::Ty<'tcx>>;
    fn output_ty(&self, ctxt: CompilerCtxt<'_, 'tcx>) -> ty::Ty<'tcx>;
    fn outlives(&self, sup: PcgRegion, sub: PcgRegion, ctxt: CompilerCtxt<'_, 'tcx>) -> bool;
}

impl<'tcx> FunctionShapeDataSource<'tcx> for FunctionCall<'_, 'tcx> {
    fn input_tys(&self, ctxt: CompilerCtxt<'_, 'tcx>) -> Vec<ty::Ty<'tcx>> {
        self.inputs
            .iter()
            .map(|input| input.ty(ctxt.body(), ctxt.tcx()))
            .collect()
    }

    fn output_ty(&self, ctxt: CompilerCtxt<'_, 'tcx>) -> ty::Ty<'tcx> {
        self.output.ty(ctxt).ty
    }

    fn outlives(&self, sup: PcgRegion, sub: PcgRegion, ctxt: CompilerCtxt<'_, 'tcx>) -> bool {
        ctxt.bc.outlives(sup, sub, self.location)
    }
}

#[derive(Copy, PartialEq, Eq, Clone, Debug, Hash)]
struct ProjectionData<'tcx, T> {
    base: T,
    ty: ty::Ty<'tcx>,
    region_idx: RegionIdx,
    region: PcgRegion,
}

impl<'tcx, T: Copy> ProjectionData<'tcx, T> {
    fn nodes_for_ty(base: T, ty: ty::Ty<'tcx>) -> Vec<Self> {
        extract_regions(ty)
            .into_iter()
            .enumerate()
            .map(|(region_idx, region)| Self {
                base,
                ty,
                region,
                region_idx: region_idx.into(),
            })
            .collect()
    }
}

impl<T: std::fmt::Display> std::fmt::Display for ProjectionData<'_, T> {
    fn fmt(&self, f: &mut std::fmt::Formatter<'_>) -> std::fmt::Result {
        write!(
            f,
            "({}|{:?}) ({:?}) in type {:?}",
            self.base, self.region_idx, self.region, self.ty
        )
    }
}

impl<'tcx, T: Copy + std::fmt::Debug> From<ProjectionData<'tcx, T>>
    for LifetimeProjection<'tcx, T>
{
    fn from(data: ProjectionData<'tcx, T>) -> Self {
        LifetimeProjection::from_index(data.base, data.region_idx)
    }
}

impl<'tcx> From<ProjectionData<'tcx, ArgIdx>> for LifetimeProjection<'tcx, ArgIdxOrResult> {
    fn from(data: ProjectionData<'tcx, ArgIdx>) -> Self {
        LifetimeProjection::from_index(ArgIdxOrResult::Argument(data.base), data.region_idx)
    }
}

type FunctionShapeInput<'tcx> = LifetimeProjection<'tcx, ArgIdx>;
type FunctionShapeOutput<'tcx> = LifetimeProjection<'tcx, ArgIdxOrResult>;

#[derive(Deref, PartialEq, Eq, Clone, Debug)]
pub struct FunctionShape<'tcx>(
    HashSet<AbstractionBlockEdge<'tcx, FunctionShapeInput<'tcx>, FunctionShapeOutput<'tcx>>>,
);

impl std::fmt::Display for ArgIdx {
    fn fmt(&self, f: &mut std::fmt::Formatter<'_>) -> std::fmt::Result {
        write!(f, "a{}", self.0)
    }
}

impl std::fmt::Display for ArgIdxOrResult {
    fn fmt(&self, f: &mut std::fmt::Formatter<'_>) -> std::fmt::Result {
        match self {
            ArgIdxOrResult::Argument(arg) => write!(f, "{arg}"),
            ArgIdxOrResult::Result => write!(f, "result"),
        }
    }
}

impl<'tcx> DisplayWithCompilerCtxt<'tcx, &dyn BorrowCheckerInterface<'tcx>>
    for FunctionShape<'tcx>
{
    fn to_short_string(&self, _ctxt: CompilerCtxt<'_, 'tcx>) -> String {
        self.0
            .iter()
<<<<<<< HEAD
            .map(|edge| format!("{}", edge))
=======
            .map(|(input, output)| format!("{input} -> {output}"))
>>>>>>> 086b67ba
            .sorted()
            .collect::<Vec<_>>()
            .join("\n, ")
    }
}

impl<'a, 'tcx: 'a> FunctionShape<'tcx> {
    #[allow(unused)]
    pub(crate) fn is_specialization_of(&self, other: &Self) -> bool {
        self.0.is_subset(&other.0)
    }

    #[allow(unused)]
    pub(crate) fn diff(&self, other: &Self) -> Self {
        let diff = self.0.difference(&other.0).copied().collect::<HashSet<_>>();
        Self(diff)
    }

    pub(crate) fn new<ShapeData: FunctionShapeDataSource<'tcx>>(
        shape_data: &ShapeData,
        ctxt: CompilerCtxt<'a, 'tcx>,
    ) -> Self {
        let mut shape = HashSet::default();
        let input_tys = shape_data.input_tys(ctxt);
        let output_ty = shape_data.output_ty(ctxt);
        let arg_projections = input_tys
            .into_iter()
            .enumerate()
            .flat_map(|(i, ty)| ProjectionData::nodes_for_ty(i.into(), ty))
            .collect::<Vec<ProjectionData<'tcx, ArgIdx>>>();
        let result_projections = ProjectionData::nodes_for_ty(ArgIdxOrResult::Result, output_ty);
        for input in arg_projections.iter().copied() {
            for output in arg_projections.iter().copied() {
                if ctxt
                    .bc_ctxt()
                    .region_is_invariant_in_type(output.region, output.ty)
                    && shape_data.outlives(input.region, output.region, ctxt)
                {
                    tracing::debug!("{} outlives {}", input, output);
                    shape.insert(AbstractionBlockEdge::new(input.into(), output.into()));
                }
            }
            for rp in result_projections.iter().copied() {
                if shape_data.outlives(input.region, rp.region, ctxt) {
                    tracing::debug!("{} outlives {}", input, rp);
                    shape.insert(AbstractionBlockEdge::new(input.into(), rp.into()));
                }
            }
        }

        FunctionShape(shape)
    }

    #[allow(unused)]
    pub fn coupled(
        &self,
    ) -> std::result::Result<
        CoupledEdgesData<FunctionShapeInput<'tcx>, FunctionShapeOutput<'tcx>>,
        CoupleInputError,
    > {
        CoupledEdgesData::new(&self.0)
    }
}<|MERGE_RESOLUTION|>--- conflicted
+++ resolved
@@ -145,11 +145,7 @@
     fn to_short_string(&self, _ctxt: CompilerCtxt<'_, 'tcx>) -> String {
         self.0
             .iter()
-<<<<<<< HEAD
-            .map(|edge| format!("{}", edge))
-=======
-            .map(|(input, output)| format!("{input} -> {output}"))
->>>>>>> 086b67ba
+            .map(|edge| format!("{edge}"))
             .sorted()
             .collect::<Vec<_>>()
             .join("\n, ")
