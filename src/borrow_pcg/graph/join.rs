use crate::borrow_pcg::abstraction_graph_constructor::AbstractionGraphConstructor;
use crate::borrow_pcg::borrow_pcg_edge::BorrowPCGEdgeLike;
use crate::borrow_pcg::edge::kind::BorrowPcgEdgeKind;
use crate::utils::CompilerCtxt;
use crate::visualization::dot_graph::DotGraph;
use crate::visualization::generate_borrows_dot_graph;
use crate::{
    borrow_pcg::{
        borrow_pcg_edge::ToBorrowsEdge,
        edge::abstraction::{AbstractionBlockEdge, LoopAbstraction},
        path_condition::PathConditions,
    },
    rustc_interface::middle::mir::{self, BasicBlock},
    utils::{display::DisplayDiff, validity::HasValidityCheck},
    validity_checks_enabled,
};

use super::{borrows_imgcat_debug, coupling_imgcat_debug, BorrowsGraph};

impl<'tcx> BorrowsGraph<'tcx> {
    pub(crate) fn render_debug_graph(
        &self,
        repacker: CompilerCtxt<'_, 'tcx>,
        location: mir::Location,
        comment: &str,
    ) {
        if borrows_imgcat_debug()
            && let Ok(dot_graph) = generate_borrows_dot_graph(repacker, self, location) {
                DotGraph::render_with_imgcat(&dot_graph, comment).unwrap_or_else(|e| {
                    eprintln!("Error rendering self graph: {e}");
                });
            }
    }

    pub(crate) fn join<'mir>(
        &mut self,
        other: &Self,
        self_block: BasicBlock,
        other_block: BasicBlock,
        repacker: CompilerCtxt<'mir, 'tcx>,
    ) -> bool {
        // For performance reasons we don't check validity here.
        // if validity_checks_enabled() {
        //     pcg_validity_assert!(other.is_valid(repacker), "Other graph is invalid");
        // }
        let old_self = self.clone();

        let self_location = mir::Location {
            block: self_block,
            statement_index: 0,
        };
        let other_location = mir::Location {
            block: other_block,
            statement_index: 0,
        };
        if repacker.is_back_edge(other_block, self_block) {
            self.render_debug_graph(
                repacker,
                self_location,
                &format!("Self graph: {self_block:?}"),
            );
            other.render_debug_graph(
                repacker,
                other_location,
                &format!("Other graph: {other_block:?}"),
            );
            self.join_loop(other, self_block, other_block, repacker);
            let result = *self != old_self;
            if borrows_imgcat_debug()
                && let Ok(dot_graph) = generate_borrows_dot_graph(repacker, self, self_location) {
                    DotGraph::render_with_imgcat(
                        &dot_graph,
                        &format!("After join (loop, changed={result:?}):"),
                    )
                    .unwrap_or_else(|e| {
                        eprintln!("Error rendering self graph: {e}");
                    });
                    if result {
                        eprintln!("{}", old_self.fmt_diff(self, repacker))
                    }
                }
            // For performance reasons we don't check validity here.
            // if validity_checks_enabled() {
            //     assert!(self.is_valid(repacker), "Graph became invalid after join");
            // }
            return result;
        }
        for other_edge in other.edges() {
            self.insert(other_edge.to_owned_edge());
        }
        for edge in self
            .edges()
            .map(|edge| edge.to_owned_edge())
            .collect::<Vec<_>>()
        {
            if let BorrowPcgEdgeKind::Abstraction(_) = edge.kind() {
                continue;
            }
            if self.is_encapsulated_by_abstraction(&edge, repacker) {
                self.remove(&edge);
            }
        }

        let changed = old_self != *self;

        if borrows_imgcat_debug()
            && let Ok(dot_graph) = generate_borrows_dot_graph(
                repacker,
                self,
                mir::Location {
                    block: self_block,
                    statement_index: 0,
                },
            ) {
                DotGraph::render_with_imgcat(
                    &dot_graph,
                    &format!("After join: (changed={changed:?})"),
                )
                .unwrap_or_else(|e| {
                    eprintln!("Error rendering self graph: {e}");
                });
                if changed {
                    eprintln!("{}", old_self.fmt_diff(self, repacker))
                }
            }

        // For performance reasons we only check validity here if we are also producing debug graphs
        if validity_checks_enabled() && borrows_imgcat_debug() && !self.is_valid(repacker) {
            if let Ok(dot_graph) = generate_borrows_dot_graph(repacker, self, self_location) {
                DotGraph::render_with_imgcat(&dot_graph, "Invalid self graph").unwrap_or_else(
                    |e| {
                        eprintln!("Error rendering self graph: {e}");
                    },
                );
            }
            if let Ok(dot_graph) = generate_borrows_dot_graph(repacker, &old_self, self_location) {
                DotGraph::render_with_imgcat(&dot_graph, "Old self graph").unwrap_or_else(|e| {
                    eprintln!("Error rendering old self graph: {e}");
                });
            }
            if let Ok(dot_graph) = generate_borrows_dot_graph(repacker, other, other_location) {
                DotGraph::render_with_imgcat(&dot_graph, "Other graph").unwrap_or_else(|e| {
                    eprintln!("Error rendering other graph: {e}");
                });
            }
            panic!(
                "Graph became invalid after join. self: {self_block:?}, other: {other_block:?}"
            );
        }
        changed
    }

    fn join_loop<'mir>(
        &mut self,
        other: &Self,
        self_block: BasicBlock,
        other_block: BasicBlock,
        ctxt: CompilerCtxt<'mir, 'tcx>,
    ) {
        let self_abstraction_graph = AbstractionGraphConstructor::new(ctxt, self_block)
            .construct_abstraction_graph(self, ctxt.bc);
        let other_coupling_graph = AbstractionGraphConstructor::new(ctxt, other_block)
            .construct_abstraction_graph(other, ctxt.bc);

        if coupling_imgcat_debug() {
<<<<<<< HEAD
            self_abstraction_graph
                .render_with_imgcat(ctxt, &format!("self coupling graph: {:?}", self_block));
            other_coupling_graph
                .render_with_imgcat(ctxt, &format!("other coupling graph: {:?}", other_block));
=======
            self_coupling_graph
                .render_with_imgcat(repacker, &format!("self coupling graph: {self_block:?}"));
            other_coupling_graph.render_with_imgcat(
                repacker,
                &format!("other coupling graph: {other_block:?}"),
            );
>>>>>>> 80f2a394
        }

        let to_keep = self.common_edges(other);
        self.edges
            .retain(|edge_kind, _| to_keep.contains(edge_kind));

        if borrows_imgcat_debug() {
            self.render_debug_graph(
                ctxt,
                mir::Location {
                    block: self_block,
                    statement_index: 0,
                },
                "after removal of common edges",
            );
        }

        let mut result = self_abstraction_graph.clone();
        result.merge(&other_coupling_graph, ctxt);
        if coupling_imgcat_debug() {
            result.render_with_imgcat(ctxt, "merged coupling graph");
        }
        let other_coupling_edges = other_coupling_graph.edges().collect::<Vec<_>>();
        let self_coupling_edges = self_abstraction_graph.edges().collect::<Vec<_>>();
        for tupl in result.edges() {
            if self_coupling_edges.iter().all(|other| other != &tupl)
                || other_coupling_edges.iter().all(|other| other != &tupl)
            {
                // This edge is missing from one of the graphs
                let (blocked, assigned, to_remove) = tupl;
                let abstraction = LoopAbstraction::new(
                    AbstractionBlockEdge::new(
                        blocked.clone().into_iter().map(|node| *node).collect(),
                        assigned
                            .clone()
                            .into_iter()
                            .map(|node| {
                                node.try_into().unwrap_or_else(|_e| {
                                    panic!("Failed to convert node {:?} to node index", node);
                                })
                            })
                            .collect(),
                    ),
                    self_block,
                )
                .to_borrow_pcg_edge(PathConditions::new(self_block));

                self.insert(abstraction);
                self.edges
                    .retain(|edge_kind, _| !to_remove.contains(edge_kind));
            }
        }
        if borrows_imgcat_debug() {
            self.render_debug_graph(
                ctxt,
                mir::Location {
                    block: self_block,
                    statement_index: 0,
                },
                "done",
            );
        }
<<<<<<< HEAD
=======

        for coupled in result.roots() {
            for node in coupled {
                if let PCGNode::RegionProjection(rp) = node
                    && let MaybeRemotePlace::Local(MaybeOldPlace::Current { place }) = rp.place() {
                        let mut old_rp = rp;
                        old_rp.base =
                            PlaceSnapshot::new(place, SnapshotLocation::Start(self_block)).into();
                        let latest = Latest::singleton(place, SnapshotLocation::Start(self_block));
                        self.make_place_old(place, &latest, repacker);
                    }
            }
        }
>>>>>>> 80f2a394
    }
}<|MERGE_RESOLUTION|>--- conflicted
+++ resolved
@@ -163,19 +163,10 @@
             .construct_abstraction_graph(other, ctxt.bc);
 
         if coupling_imgcat_debug() {
-<<<<<<< HEAD
             self_abstraction_graph
                 .render_with_imgcat(ctxt, &format!("self coupling graph: {:?}", self_block));
             other_coupling_graph
                 .render_with_imgcat(ctxt, &format!("other coupling graph: {:?}", other_block));
-=======
-            self_coupling_graph
-                .render_with_imgcat(repacker, &format!("self coupling graph: {self_block:?}"));
-            other_coupling_graph.render_with_imgcat(
-                repacker,
-                &format!("other coupling graph: {other_block:?}"),
-            );
->>>>>>> 80f2a394
         }
 
         let to_keep = self.common_edges(other);
@@ -238,21 +229,5 @@
                 "done",
             );
         }
-<<<<<<< HEAD
-=======
-
-        for coupled in result.roots() {
-            for node in coupled {
-                if let PCGNode::RegionProjection(rp) = node
-                    && let MaybeRemotePlace::Local(MaybeOldPlace::Current { place }) = rp.place() {
-                        let mut old_rp = rp;
-                        old_rp.base =
-                            PlaceSnapshot::new(place, SnapshotLocation::Start(self_block)).into();
-                        let latest = Latest::singleton(place, SnapshotLocation::Start(self_block));
-                        self.make_place_old(place, &latest, repacker);
-                    }
-            }
-        }
->>>>>>> 80f2a394
     }
 }