--- conflicted
+++ resolved
@@ -282,15 +282,9 @@
                         continue
                     }
                     _ => {
-<<<<<<< HEAD
                         for node in edge.blocked_by_nodes(ctxt) {
-                            if let LocalNode::RegionProjection(rp) = node {
-                                if let Some(source) = ef.connect()
-=======
-                        for node in edge.blocked_by_nodes(repacker) {
                             if let LocalNode::RegionProjection(rp) = node
                                 && let Some(source) = ef.connect()
->>>>>>> 80f2a394
                                     && source != rp.into()
                                 {
                                     graph.add_edge(
