--- conflicted
+++ resolved
@@ -172,40 +172,6 @@
         index
     }
 
-<<<<<<< HEAD
-=======
-    /// Merges the nodes at `old_idx` and `new_idx`.
-    ///
-    /// **IMPORTANT**: This will invalidate existing node indices
-    pub(crate) fn merge_idxs(
-        &mut self,
-        new_idx: petgraph::prelude::NodeIndex,
-        old_idx: petgraph::prelude::NodeIndex,
-    ) {
-        let old_node_data = self.inner.node_weight(old_idx).unwrap().clone();
-        let new_idx_weight = self.inner.node_weight_mut(new_idx).unwrap_or_else(|| {
-            panic!(
-                "Cannot merge {new_idx:?} and {old_idx:?} because node {new_idx:?} not found"
-            );
-        });
-        new_idx_weight.merge(old_node_data);
-        let edges_to_old = self.inner.edges_directed(old_idx, Direction::Outgoing);
-        let edges_from_old = self.inner.edges_directed(old_idx, Direction::Incoming);
-        let to_add = edges_to_old
-            .filter(|e| e.source() != new_idx)
-            .map(|e| (e.source(), new_idx, e.weight().clone()))
-            .chain(
-                edges_from_old
-                    .filter(|e| e.target() != new_idx)
-                    .map(|e| (new_idx, e.target(), e.weight().clone())),
-            );
-        for (source, target, weight) in to_add.collect::<Vec<_>>() {
-            self.inner.update_edge(source, target, weight);
-        }
-        assert!(self.inner.remove_node(old_idx).is_some());
-    }
-
->>>>>>> 80f2a394
     /// Joins the nodes in `nodes` into a single coupled node.
     ///
     /// **IMPORTANT**: This will invalidate existing node indices
